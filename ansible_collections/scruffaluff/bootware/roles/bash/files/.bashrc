--- conflicted
+++ resolved
@@ -267,26 +267,6 @@
   source <(kubectl completion bash)
 fi
 
-<<<<<<< HEAD
-=======
-# Add Navi widget if available and line editing is enabled.
-#
-# The Navi widget requires line editing and will otherwise cause the warning:
-#     bind: warning: line editing not enabled.
-# One can start a no line editing shell with the command: bash --noediting.
-#
-# Flags:
-#   -x: Check if file exists and execute permission is granted.
-if [[ 
-  -z "${SHELL_MINIMAL_CONFIG}" &&
-  "$-" == *i* &&
-  -x "$(command -v navi)" &&
-  "${SHELLOPTS}" =~ (vi|emacs) ]] \
-  ; then
-  eval "$(navi widget bash)"
-fi
-
->>>>>>> 40ecd190
 # TypeScript settings.
 
 # Add Deno binaries to system path.

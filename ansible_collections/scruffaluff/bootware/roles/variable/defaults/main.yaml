---
scoop_global: true
user_id: "{{ ansible_user_id }}"
user_home_:
  Darwin: "{{ '/root' if user_id == 'root' else '/Users/' + user_id }}"
  FreeBSD: "{{ '/root' if user_id == 'root' else '/home/' + user_id }}"
  Linux: "{{ '/root' if user_id == 'root' else '/home/' + user_id }}"
  # Backslashes are required for Windows Defender firewall rules.
  Win32NT: "C:\\Users\\{{ user_id }}"
user_home: "{{ user_home_.get(ansible_system, '/home/' + user_id) }}"

bash_completion_:
  Darwin: >-
    {{ '/opt/homebrew/share/bash-completion/completions' if ansible_architecture
    in ['aarch64', 'arm64'] else '/usr/local/share/bash-completion/completions'
    }}
  FreeBSD: /usr/local/share/bash-completion/completions
  Linux: /usr/share/bash-completion/completions
bash_executable_:
  Darwin: >-
    {{ '/opt/homebrew' if ansible_architecture in ['aarch64', 'arm64'] else
    '/usr/local' }}/bin/bash
  FreeBSD: /usr/local/bin/bash
  Linux: /bin/bash
fish_completion_:
  Darwin: >-
    {{ '/opt/homebrew/etc/fish/completions' if ansible_architecture in
    ['aarch64', 'arm64'] else '/usr/local/etc/fish/completions' }}
  FreeBSD: /usr/local/etc/fish/completions
  Linux: /etc/fish/completions
fish_executable_:
  Darwin: >-
    {{ '/opt/homebrew' if ansible_architecture in ['aarch64', 'arm64'] else
    '/usr/local' }}/bin/fish
  FreeBSD: /usr/local/bin/fish
  Linux: /usr/bin/fish
github_api_token_: >-
  {{ lookup('ansible.builtin.env', 'BOOTWARE_GITHUB_TOKEN', default='') }}
group_id_:
  Darwin: staff
  Linux: "{{ {'zypper': 'users'}.get(ansible_pkg_mgr, user_id) }}"
<<<<<<< HEAD
nushell_executable_:
  Darwin: >-
    {{ '/opt/homebrew' if ansible_architecture in ['aarch64', 'arm64'] else
    '/usr/local' }}/bin/nu
  FreeBSD: /usr/local/bin/nu
  Linux: /usr/bin/nu
=======
system_libc_:
  Linux: "{{ 'musl' if ansible_pkg_mgr in ['apk', 'opkg'] else 'gnu' }}"
>>>>>>> bd5e1be1
system_architecture_:
  64-bit: amd64
  64bit: amd64
  aarch64: arm64
  amd64: amd64
  arm64: arm64
  riscv64: riscv64
  x64: amd64
  x86_64: amd64
user_shell_:
  Darwin: >-
    {{ '/opt/homebrew' if ansible_architecture in ['aarch64', 'arm64'] else
    '/usr/local' }}/bin/fish
  FreeBSD: /usr/local/bin/fish
  Linux: /usr/bin/fish
  Win32NT: "C:/Program Files/PowerShell/7/pwsh.exe"
bash_completion: >-
  {{ bash_completion_.get(ansible_system,
  '/usr/share/bash-completion/completions') }}
bash_executable: "{{ bash_executable_.get(ansible_system, '/bin/bash') }}"
brew_user: "{{ user_id }}"
fish_completion: >-
  {{ fish_completion_.get(ansible_system, '/etc/fish/completions') }}
fish_executable: "{{ fish_executable_.get(ansible_system, '/usr/bin/fish') }}"
font_size: 14
github_api_headers: >-
  {{ {'Authorization': 'Bearer ' + github_api_token_} if github_api_token_ else
  {} }}
group_id: "{{ group_id_.get(ansible_system, user_id) }}"
nushell_executable: >-
  {{  nushell_executable_.get(ansible_system, '/usr/bin/nu') }}
# Backslashes are required for Windows Defender firewall rules.
scoop_apps: >-
  {{ 'C:\\ProgramData' if scoop_global else user_home }}\\scoop\\apps
scoop_shims: >-
  {{ 'C:\\ProgramData' if scoop_global else user_home }}\\scoop\\shims
system_architecture: "{{ system_architecture_.get(ansible_architecture, '') }}"
system_libc: "{{ system_libc_.get(ansible_system, '') }}"
user_shell: "{{ user_shell_.get(ansible_system, '/usr/bin/fish') }}"<|MERGE_RESOLUTION|>--- conflicted
+++ resolved
@@ -39,17 +39,14 @@
 group_id_:
   Darwin: staff
   Linux: "{{ {'zypper': 'users'}.get(ansible_pkg_mgr, user_id) }}"
-<<<<<<< HEAD
 nushell_executable_:
   Darwin: >-
     {{ '/opt/homebrew' if ansible_architecture in ['aarch64', 'arm64'] else
     '/usr/local' }}/bin/nu
   FreeBSD: /usr/local/bin/nu
   Linux: /usr/bin/nu
-=======
 system_libc_:
   Linux: "{{ 'musl' if ansible_pkg_mgr in ['apk', 'opkg'] else 'gnu' }}"
->>>>>>> bd5e1be1
 system_architecture_:
   64-bit: amd64
   64bit: amd64

--- conflicted
+++ resolved
@@ -8,12 +8,8 @@
   become: yes
   package:
     name: snapd
-<<<<<<< HEAD
+    state: present
   when: ansible_system == "Linux" and ansible_pkg_mgr not in ["apk", "pacman"]
-=======
-    state: present
-  when: ansible_system == "Linux" and ansible_pkg_mgr != "pacman"
->>>>>>> 336d7688
 
 - name: Check if Snap daemon socket is available for Linux
   register: snapd_available

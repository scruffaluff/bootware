<<<<<<< HEAD
- name: Install Docker for Alpine distributions
  become: yes
  community.general.apk:
    name: docker
  when: ansible_pkg_mgr == "apk"
=======
- name: Get latest Docker Compose version
  uri:
    url: https://formulae.brew.sh/api/formula/docker-compose.json
    method: GET
    return_content: yes
  register: docker_compose_formula
  when: ansible_system == "Linux"
>>>>>>> 336d7688

- name: Install Docker for Arch distributions
  become: yes
  community.general.pacman:
    name: docker
  when: ansible_pkg_mgr == "pacman"

- name: Install repository dependencies for Debian distributions
  apt:
    name:
      - apt-transport-https
      - ca-certificates
      - curl
      - gnupg
  become: yes
  when: ansible_pkg_mgr == "apt"

- name: Add Docker key for Debian distributions
  become: yes
  shell:
    cmd: |
      curl -fsSL https://download.docker.com/linux/{{ deb_distro_base }}/gpg | sudo gpg --dearmor -o /usr/share/keyrings/docker-archive-keyring.gpg
    creates: /usr/share/keyrings/docker-archive-keyring.gpg
    warn: no
  when: ansible_pkg_mgr == "apt"

- name: Add Docker package information for Debian distributions
  become: yes
  lineinfile:
    create: yes
    # Check of line in file is dependent on whitespace such as newlines.
    # prettier-ignore
    line: deb [arch={{ docker_arch[ansible_architecture] }} signed-by=/usr/share/keyrings/docker-archive-keyring.gpg] https://download.docker.com/linux/{{ deb_distro_base }} {{ ansible_distribution_release|lower }} stable
    mode: "644"
    path: /etc/apt/sources.list.d/docker.list
  vars:
    docker_arch:
      aarch64: arm64
      x86_64: amd64
  when: ansible_pkg_mgr == "apt"

- name: Install Docker for Debian distributions
  apt:
    name:
      - containerd.io
      - docker-ce
      - docker-ce-cli
    update_cache: yes
  become: yes
  when: ansible_pkg_mgr == "apt"

- name: Add Docker repository for Fedora distributions
  become: yes
  get_url:
    dest: /etc/yum.repos.d/docker-ce.repo
    mode: "644"
    url: https://download.docker.com/linux/fedora/docker-ce.repo
  when: ansible_pkg_mgr == "dnf"

- name: Install Docker for Fedora distributions
  become: yes
  dnf:
    name:
      - containerd.io
      - docker-ce
      - docker-ce-cli
  when: ansible_pkg_mgr == "dnf"

- name: Install Docker for FreeBSD
  become: yes
  community.general.pkgng:
    name: docker
  when: ansible_system == "FreeBSD"

- name: Install Docker for MacOS
  become: yes
  become_user: "{{ user_account }}"
  community.general.homebrew_cask:
    accept_external_apps: yes
    name: docker
    state: present
  when: ansible_system == "Darwin"

- name: Install Docker for Windows
  when: ansible_system == "Win32NT"
  win_chocolatey:
    name: docker-desktop

- name: Check if systemd is available for Linux
  register: systemd_available
  stat:
    path: /usr/bin/systemctl
  when: ansible_system == "Linux"

- name: Start Containerd on system boot for Linux
  become: yes
  systemd:
    enabled: yes
    name: containerd
  when: ansible_system == "Linux" and systemd_available.stat.exists

- name: Start Docker on system boot for Linux
  become: yes
  systemd:
    enabled: yes
    name: docker
  when: ansible_system == "Linux" and systemd_available.stat.exists

- name: Add user to Docker group for Linux
  become: yes
  user:
    append: yes
    name: "{{ user_account }}"
    groups:
      - docker
  when: ansible_system == "Linux" and systemd_available.stat.exists

- name: Install Docker Compose for FreeBSD
  become: yes
  community.general.pkgng:
    name: docker-compose
  when: ansible_system == "FreeBSD"

- name: Install Docker Compose for Linux
  become: yes
  package:
    name: docker-compose
  when: ansible_system == "Linux"

- name: Create Docker Compose plugin directory for Linux
  become: yes
  file:
    mode: "755"
    path: /usr/lib/docker/cli-plugins
    state: directory
  when: ansible_system == "Linux"

- name: Install Docker Compose plugin for Linux
  become: yes
  get_url:
    dest: /usr/lib/docker/cli-plugins/docker-compose
    mode: "755"
    url: >-
      https://github.com/docker/compose/releases/download/v{{
      docker_compose_formula.json.versions.stable }}/docker-compose-linux-{{
      ansible_architecture }}
  when: ansible_system == "Linux"

- name: Install Docker Compose for MacOS
  become: yes
  become_user: "{{ user_account }}"
  community.general.homebrew:
    name: docker-compose
    state: present
  when: ansible_system == "Darwin"

- name: Install Docker Compose for Windows
  become: yes
  become_user: "{{ user_account }}"
  community.windows.win_scoop:
    architecture: 64bit
    name:
      - docker-compose
      - posh-docker
  when: ansible_system == "Win32NT"

- name: Create Fish completions directory for Unix
  become: yes
  file:
    mode: "755"
    path: /etc/fish/completions
    state: directory
  when: ansible_system != "Win32NT"

- name: Install Docker Fish shell completions for Unix
  become: yes
  get_url:
    dest: /etc/fish/completions/docker.fish
    mode: "664"
    url: https://raw.githubusercontent.com/docker/cli/master/contrib/completion/fish/docker.fish
  when: ansible_system != "Win32NT"

- name: Install Docker Compose Fish shell completions for Unix
  become: yes
  get_url:
    dest: /etc/fish/completions/docker-compose.fish
    mode: "664"
    url: https://raw.githubusercontent.com/docker/compose/master/contrib/completion/fish/docker-compose.fish
  when: ansible_system != "Win32NT"<|MERGE_RESOLUTION|>--- conflicted
+++ resolved
@@ -1,10 +1,3 @@
-<<<<<<< HEAD
-- name: Install Docker for Alpine distributions
-  become: yes
-  community.general.apk:
-    name: docker
-  when: ansible_pkg_mgr == "apk"
-=======
 - name: Get latest Docker Compose version
   uri:
     url: https://formulae.brew.sh/api/formula/docker-compose.json
@@ -12,7 +5,12 @@
     return_content: yes
   register: docker_compose_formula
   when: ansible_system == "Linux"
->>>>>>> 336d7688
+
+- name: Install Docker for Alpine distributions
+  become: yes
+  community.general.apk:
+    name: docker
+  when: ansible_pkg_mgr == "apk"
 
 - name: Install Docker for Arch distributions
   become: yes

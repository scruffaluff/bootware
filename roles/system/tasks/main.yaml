- name: Update packages for Alpine distributions
  become: yes
  community.general.apk:
    update_cache: yes
    upgrade: yes
  when: ansible_pkg_mgr == "apk"

- name: Update packages for Arch distributions
  become: yes
  community.general.pacman:
    update_cache: yes
    upgrade: yes
  when: ansible_pkg_mgr == "pacman"

- name: Update packages for Debian distributions
  apt:
    autoremove: yes
    update_cache: yes
    upgrade: full
  become: yes
  when: ansible_pkg_mgr == "apt"

- name: Update packages for Fedora distributions
  become: yes
  dnf:
    autoremove: yes
    # Updating all packages causes an error since dnf would be removed.
    # name: "*"
    update_cache: yes
  when: ansible_pkg_mgr == "dnf"

- name: Update packages for MacOS
  become: yes
  become_user: "{{ user_account }}"
  community.general.homebrew:
    update_homebrew: yes
    upgrade_all: yes
  when: ansible_system == "Darwin"

- name: Install essential packages for Arch distributions
  become: yes
  community.general.pacman:
    name:
      - openssh
      - pkgconf
      - which
  when: ansible_pkg_mgr == "pacman"

- name: Install essential packages for Debian distributions
  apt:
    name:
      - apt-file
      - apt-transport-https
      - gnupg2
      - lsb-release
      - openssh-client
      - pbuilder
      - ubuntu-dev-tools
  become: yes
  when: ansible_pkg_mgr == "apt"

- name: Install essential packages for Fedora distributions
  become: yes
  dnf:
    name:
      - dnf-plugins-core
      - findutils
      - openssl-devel
      - perl-FindBin
      - procps
      - python
      - which
  when: ansible_pkg_mgr == "dnf"

# Adding openssl to the package list causes Node to throw the error 'version
# OPENSSL_1_1_1e required by /usr/local/bin/node not found' in the CI tests.
- name: Install essential packages for FreeBSD
  become: yes
  community.general.pkgng:
    name:
      - gnupg
      - gtar
      - htop
      - iftop
      - neofetch
      - sudo
      - unzip
      - zip
  when: ansible_system == "FreeBSD"

- name: Install essential packages for Linux
  become: yes
  package:
    name:
      - ca-certificates
      - flatpak
      - gnupg
      - htop
      - iftop
      - iotop
      - neofetch
      - openssl
      - pass
      - sudo
      - tar
      - unzip
      - zip
    state: present
  when: ansible_system == "Linux"

- name: Install essential packages for MacOS
  become: yes
  become_user: "{{ user_account }}"
  community.general.homebrew:
    name:
      - neofetch
      - openssh
<<<<<<< HEAD
      - shellcheck
=======
      - tmate
      - tmux
>>>>>>> 336d7688
      - unzip
      - zip
  when: ansible_system == "Darwin"

- name: Add essential Scoop buckets for Windows
  community.windows.win_scoop_bucket:
    name: "{{ item }}"
  loop:
    - extras
    - main
    - neofetch
    - nerd-fonts
    - versions
  when: ansible_system == "Win32NT"

- name: Install essential packages for Windows
  become: yes
  become_user: "{{ user_account }}"
  community.windows.win_scoop:
    architecture: 64bit
    name:
      - 7zip
      - openssl
      - unzip
      - zip
  when: ansible_system == "Win32NT"<|MERGE_RESOLUTION|>--- conflicted
+++ resolved
@@ -115,12 +115,9 @@
     name:
       - neofetch
       - openssh
-<<<<<<< HEAD
       - shellcheck
-=======
       - tmate
       - tmux
->>>>>>> 336d7688
       - unzip
       - zip
   when: ansible_system == "Darwin"

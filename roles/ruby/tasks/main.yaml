--- conflicted
+++ resolved
@@ -96,12 +96,8 @@
   become: yes
   become_user: "{{ user_account }}"
   loop: "{{ ruby_applications }}"
-<<<<<<< HEAD
+  when: ansible_system == "Win32NT"
   win_shell: gem install --user-install {{ item }}
-=======
->>>>>>> 336d7688
-  when: ansible_system == "Win32NT"
-  win_shell: gem install {{ item }}
 
 - name: Download RVM Fish for Unix
   become: yes

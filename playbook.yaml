--- conflicted
+++ resolved
@@ -736,7 +736,6 @@
         - server
         - wsl
 
-<<<<<<< HEAD
     - name: Install Nushell shell
       ansible.builtin.import_role:
         name: scruffaluff.bootware.nushell
@@ -744,7 +743,7 @@
         - extras
         - never
         - nushell
-=======
+
     - name: Install OBS Studio video recorder
       ansible.builtin.import_role:
         name: scruffaluff.bootware.obs
@@ -752,7 +751,6 @@
         - desktop
         - obs
         - video
->>>>>>> bd5e1be1
 
     - name: Install optional packages
       ansible.builtin.import_role:
